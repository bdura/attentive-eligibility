import numpy as np
import os

import json

import torch
import gym
import matplotlib.pyplot as plt

try:
    from tensorboardX import SummaryWriter
except ModuleNotFoundError:
    pass
from control.utils import softmax, tiling, one_hot_encoding, BaseEnvironment
from control.utils import Episode, ReplayMemory, Transition

import time


class Environment(BaseEnvironment):

    def __init__(self, environment, agent, seed=None, verbose=False, max_steps=1000, slack=None, capacity=10000,
                 representation_method='observation', n_tilings=1, n_bins=10):
        """ Initializes the environment. """

        super(Environment, self).__init__(verbose=verbose)

        np.random.seed(seed)

        assert type(environment.action_space) is gym.spaces.discrete.Discrete
        assert \
            type(environment.observation_space) is gym.spaces.discrete.Discrete or \
            type(environment.observation_space) is gym.spaces.box.Box

        self.environment = environment
        self.agent = agent

        self.state = None
        self.action = None

        self.max_steps = max_steps

        self.replay_memory = ReplayMemory(capacity=capacity)

        self.slack = slack

        self.representation_method = representation_method

        self.n_tilings = n_tilings
        self.n_bins = n_bins

        self.n_actions = environment.action_space.n

        if type(environment.observation_space) is gym.spaces.discrete.Discrete:
            self.obs_dim = 1
            self.min_obs = 0
            self.max_obs = environment.observation_space.n

        elif type(environment.observation_space) is gym.spaces.box.Box:
            self.obs_dim = environment.observation_space.shape[0]
            self.min_obs = min(environment.observation_space.low)
            self.max_obs = max(environment.observation_space.high) + 1

        if environment.unwrapped.spec.id == 'Taxi-v2':
            self.max_reward = 20
        else:
            self.max_reward = None

    def get_config(self):
        """
        Compute the configuration of the environment as a dictionary.

        Returns:
            config: dict, configuration of the environment.
        """

        config = {
            'verbose': self.verbose,
            'max_steps': self.max_steps,
            'representation_method': self.representation_method,
            'n_tilings': self.n_tilings,
            'n_bins': self.n_bins
        }

        return config

    def notify(self, text):
        """ Slack notification function. """

        if self.slack is not None:
            self.slack.send_message(text)

    def greedy(self, state):
        """
        Looks for all greedy actions in order to randomise ties.

        Args:
            state (int): The current state.

        Returns:
            best_as (np.array): Array (of possibly one element only) containing the greedy actions to perform.
        """

        q = self.agent.q(state)

        best_as = np.arange(self.n_actions)[q == q.max()]

        return best_as

    def epsilon_greedy(self, state, epsilon=.1):
        """
        Returns the epsilon-greedy weighting of each actions.

        Args:
            state (int): The current state. Needed because we sample
            epsilon (float): The epsilon parameter.

        Returns:
            p (np.array): The epsilon-greedy weighting of the available actions.
        """

        assert 0 <= epsilon <= 1

        best_as = self.greedy(state)

        p = np.ones(self.n_actions) * epsilon / self.n_actions
        p[best_as] += (1 - epsilon) / len(best_as)

        return p

    def boltzmann(self, state, return_q=False):
        """
        Returns the softmax-weighting of the available actions.

        Args:
            state: The current state.
            return_q (bool): Whether to return the vector of qs.

        Returns:
            p (np.array): The Boltzmann (softmax) weighting of the available actions.

        """

        q = self.agent.q(state)

        p = softmax(q / self.agent.temperature)

        if return_q:
            return p, q

        return p

    def sample_action(self, p):
        """
        Samples an action according to weighting p.

        Args:
            p (np.array): Probability weighting (sums to one) of each actions.

        Returns:
            action (int): The next action to take
        """

        action = np.random.choice(self.n_actions, p=p)

        return action

    def step(self, action):
        """
        Performs a step of self.environment.

        Args:
            action: int, action to perform during the step.

        Returns:
            s: np.array, state following the step.
            r: float, reward observed.
            d: bool, whether the episode is done.
            i: dict, info of the environment after the step.
        """

        s, r, d, i = self.environment.step(action)

        if d and r == self.max_reward:
            s = self.max_obs

        s = self.state_representation(s)

        try:
            d = d or i['ale.lives'] < 5
        except KeyError:
            pass

        return s, r, d, i

    def evaluate(self):
        """
        Performs a single evaluation/greedy step (no training).

        Returns:
            d (bool): Whether we've reached the end of the episode.
        """

        s, r, d, i = self.step(self.action)

        # If there are ties, we might want to choose between actions at random
        a = np.random.choice(self.greedy(s))

        # We store the new state and action
        self.state, self.action = s, a

        return d, r

    def explore(self):
        """
        Performs a single exploration step and stores the results in the buffer.

        Returns:
            d (bool): Whether we've reached the end of the episode.
        """

        s, r, d, i = self.step(self.action)

        # If there are ties, we might want to choose between actions at random

        p, q = self.boltzmann(s, return_q=True)

        a = self.sample_action(p)

        transition = Transition(self.state, self.action, r, s)

        # We store the new state and action
        self.state, self.action = s, a

        return d, r, transition

    def reset(self):
        """ Reset the agent, the environment. """

        self.agent.reset()
        self.state = self.state_representation(self.environment.reset())

        if self.agent is not None:
            self.action = self.sample_action(self.boltzmann(self.state))

    def evaluation_episode(self, render=False, return_observations=False):
        """
        Runs a full evaluation episode.

        Args:
            render (bool): Whether to display the render of the episode.
            return_observations (bool): Whether to return the (full) observation of the states.

        Returns:
            full_return (float): The full return obtained during the experiment.
            counter (int): The number of timesteps.
            observations (list): full observations of the states.
        """
        observations = []

        self.reset()

        if return_observations:
            observations.append(self.environment.unwrapped._get_obs())

        if render:
            self.environment.render()
            print("State: {}".format(np.argmax(self.state)))
            time.sleep(0.01)

        step = self.evaluate
        self.agent.eval()

        done = False
        full_return = 0.

        counter = 0
        while not done and counter < self.max_steps:
            done, reward = step()
            # full_return = self.agent.gamma * full_return + reward
            full_return += reward
            counter += 1

            if render:
                self.environment.render()
                print("State: {}".format(np.argmax(self.state)))
                time.sleep(0.01)

            if return_observations:
                observations.append(self.environment.unwrapped._get_obs())

        if render:
            self.environment.close()

        if not return_observations:
            return full_return, counter

        else:
            return full_return, counter, observations

    def exploration_episode(self, render=False, return_observations=False):
        """
        Runs a full exploration episode.

        Args:
            render (bool): Whether to display the render of the episode.
            return_observations (bool): Whether to return the (full) observation of the states.

        Returns:
            full_return (float): The full return obtained during the experiment.
            counter (int): The number of timesteps.
            observations (list): full observations of the states.
        """

        observations = []
        episode = Episode()

        self.reset()

        if return_observations:
            observations.append(self.environment.unwrapped._get_obs())

        if render:
            self.environment.render()
            print("State: {}".format(np.argmax(self.state)))
            time.sleep(0.01)

        done = False
        full_return = 0.

        counter = 0
        while not done and counter < self.max_steps:
            done, reward, transition = self.explore()

            episode.push(transition)

            # full_return = self.agent.gamma * full_return + reward
            full_return += reward
            counter += 1

            if render:
                self.environment.render()
                print("State: {}".format(np.argmax(self.state)))
                time.sleep(0.01)

            if return_observations:
                observations.append(self.environment.unwrapped._get_obs())

        self.replay_memory.push(episode)

        if render:
            self.environment.close()

        if not return_observations:
            return full_return, counter

        else:
            return full_return, counter, observations

    def exploration_segment(self, episodes=100):
        """
        Runs a full segment, which consists of ten training episodes followed by
        one evaluation episode (following the greedy policy obtained so far).

        Args:
            episodes (int): The number of training episodes to run (and average).

        Returns:
            (float): The return obtained after the evaluation episode.
        """

        # self.agent.commit()
        self.agent.eval()
        training_return = torch.mean(torch.Tensor([self.exploration_episode()[0] for _ in range(episodes)]))

        testing_return = self.evaluation_episode()[0]
        self.agent.train()

        return training_return, testing_return

    def batch(self, batch_size=20):
        """
        Performs a gradient descent on a batch of episodes.

        Args:
            batch_size (int): The number of episodes to train on.
        """

        assert len(self.replay_memory) > 0

        buffer = self.replay_memory

        episodes = buffer.sample(batch_size)

        length = np.min([len(episode) for episode in buffer.memory])

        states = []
        actions = []
        rewards = []
        next_states = []

        for episode in episodes:
            s, a, r, n = episode.output(length=length)

            states.append(s)
            actions.append(a)
            rewards.append(r)
            next_states.append(n)

        states = np.stack(states).swapaxes(0, 1)
        actions = np.stack(actions).swapaxes(0, 1)
        rewards = np.stack(rewards).swapaxes(0, 1)
        next_states = np.stack(next_states).swapaxes(0, 1)

        self.agent.batch_update(states, actions, rewards, next_states)

    def train(self, segments=100, episodes=100, batch_size=100):
        """
        Trains the agent. Alternates exploration and batch gradient descent.

        Args:
            segments (int): The number of segments of exploration to perform.
            episodes (int): The number of episodes for each segment.
            batch_size (int): The number of episodes per batch.

        Returns:
            returns (np.array): The mean return for each segment.
        """
        self.agent.train()
        iterator = self.tqdm(range(segments), ascii=True, ncols=100)

        returns = []

        with iterator as it:
            for _ in it:

                self.agent.commit()
                returns.append(self.exploration_segment(episodes))

                for _ in range(2 * len(self.replay_memory) // 100):
                    self.batch(batch_size)

        return np.array(returns)

    def run(self, epochs=10, segments=10, episodes=50, wall_time=10, num_evaluation=200, batch_size=100,
            save_directory=None, log_directory=None, temp_decay=1., display_return_curve=False):
        """
        Run a full training of the agent in the environment.

        Args:
            epochs: int, number of epochs.
            segments: int, number of segments.
            episodes: int, number of episodes.
            wall_time: float, time limit of the run.
            save_directory: str, directory where to save the environment.
        """

<<<<<<< HEAD
=======
        total_returns_train, total_returns_eval = [], []
        temp_old = self.agent.temperature

>>>>>>> db89f03c
        if log_directory is not None:
            path = "../logs/" + log_directory + "/"
            os.mkdir(path)
            writer = SummaryWriter(path)

        self.notify('Beginning training')

        t0 = time.time()

        for i in range(epochs):
            print("Epoch {}/{}".format(i + 1, epochs))

            returns = self.train(segments, episodes, batch_size).mean(axis=0)[0]

            self.notify('>> Training return : {:.2f}'.format(returns))
            self.print('>> Training return : {:.2f}'.format(returns))

            if log_directory is not None:
                writer.add_scalar("train_return", returns, i)
            self.agent.eval()
            mean_return, steps = np.array([self.evaluation_episode() for _ in range(num_evaluation)]).mean(axis=0)

            self.notify('>> Evaluation return : {:.2f}, steps : {:.2f}'.format(mean_return, steps))
            self.print('>> Evaluation return : {:.2f}, steps : {:.2f}'.format(mean_return, steps))

            if log_directory is not None:
                writer.add_scalar("eval_return", mean_return, i)

            if save_directory is not None:
                self.agent.save(save_directory)

            now = (time.time() - t0) / 3600

            self.agent.temperature *= temp_decay

            if display_return_curve and (i + 1) * 10 % epochs == 0:
                plt.figure(),
                plt.plot(total_returns_train, label='Mean training return')
                plt.plot(total_returns_eval, label='Mean evaluation return')
                plt.legend()
                plt.show()

            if now / (i + 1) * (i + 2) > wall_time * .95:
                break

        self.notify('Training ended.')

<<<<<<< HEAD
=======
        self.agent.temperature = temp_old

        return total_returns_train, total_returns_eval

>>>>>>> db89f03c
    # TODO: debug
    def save(self, directory):
        """
        Save the environment.

        Args:
            directory: str, directory where to save.
        """

        os.makedirs(directory, exist_ok=True)

        config = dict()

        config['types'] = {
            'model': self.agent.model.name,
            'agent': self.agent.name
        }

        config['agent'] = self.agent.get_config()
        config['model'] = self.agent.model.get_config()
        config['environment'] = self.get_config()

        with open(os.path.join(directory, 'config.json'), 'w') as f:
            json.dump(config, f, indent=4)

        self.agent.save(directory)

        torch.save(self.replay_memory, os.path.join(directory, 'buffer.pth'))

    def state_representation(self, state):
        """
        Compute the representation of a state; can be the full observation or a tiling.

        Args:
            state: np.array, full observation of the state.

        Returns:
            np.array, representation of the state as a vector.
        """

        if self.representation_method == 'observation':
            if isinstance(state, int) or isinstance(state, np.int64):
                return np.asarray([state], dtype=float)
            else:
                return state

        elif self.representation_method == 'tiling':
            assert type(self.environment.observation_space) is gym.spaces.box.Box

            tilings = np.zeros((len(state), self.n_tilings, self.n_bins))

            for i in range(len(state)):
                tilings[i, :, :] = tiling(value=state[i], min_value=self.min_obs, max_value=self.max_obs,
                                          n_tilings=self.n_tilings, n_bins=self.n_bins)

            return np.ravel(tilings, order='F')

        elif self.representation_method == 'one_hot_encoding':
            representation = []

            if type(self.environment.observation_space) is gym.spaces.discrete.Discrete:
                representation = one_hot_encoding(value=state,
                                                  min_value=self.min_obs,
                                                  max_value=self.max_obs)

            elif type(self.environment.observation_space) is gym.spaces.box.Box:
                for i in range(self.obs_dim):
                    representation.extend(list(one_hot_encoding(value=state[i],
                                                                min_value=self.min_obs,
                                                                max_value=self.max_obs)))

            return np.asarray(representation)

        else:
            raise Exception("No such method (must be vector, tiling or one-hot-encoding for the base environment).")

    def get_input_dimension(self):
        """
        Compute the dimension of the state representation.

        Returns:
            int, dimension of the input.
        """

        return self.state_representation(self.environment.reset()).shape[-1]

    def bytes_evolution_range(self, n_episodes_exploration=100, n_episodes_evaluation=100):
        """
        Compute the range of evolution of each of the 128 bytes.

        Args:
            n_episodes_exploration: int, number of exploration episodes to test.
            n_episodes_evaluation: int, number of evaluation episodes to test.

        Returns:
            min_features: np.array, vector with the minimal value of each bytes
            max_features: np.array, vector with the maximal value of each bytes
        """

        min_features = int(self.max_obs) * np.ones(self.obs_dim, dtype=np.int_)
        max_features = int(self.min_obs) * np.ones(self.obs_dim, dtype=np.int_)

        for _ in range(n_episodes_exploration):
            full_return, counter, observations = self.exploration_episode(return_observations=True)

            observations = np.asarray(observations)
            min_obs, max_obs = np.amin(observations, axis=0), np.amax(observations, axis=0)

            for i in range(self.obs_dim):
                if min_obs[i] < min_features[i]:
                    min_features[i] = int(min_obs[i])
                if max_obs[i] > max_features[i]:
                    max_features[i] = int(max_obs[i])

        for _ in range(n_episodes_evaluation):
            full_return, counter, observations = self.evaluation_episode(return_observations=True)

            observations = np.asarray(observations)
            min_obs, max_obs = np.amin(observations, axis=0), np.amax(observations, axis=0)

            for i in range(self.obs_dim):
                if min_obs[i] < min_features[i]:
                    min_features[i] = int(min_obs[i])
                if max_obs[i] > max_features[i]:
                    max_features[i] = int(max_obs[i])

        return min_features, max_features


class SimplifiedEnvironment(Environment):
    """ A simplified environment with only 3 actions. """

    def __init__(self, environment, agent, seed=None, verbose=False, max_steps=1000, slack=None, capacity=10000,
                 representation_method='vector', n_tilings=1, n_bins=10):
        """ Initializes the simplified environment. """

        assert environment.unwrapped.spec.id == 'Breakout-ram-v0'

        super(SimplifiedEnvironment, self).__init__(environment, agent, seed, verbose, max_steps, slack, capacity,
                                                    representation_method, n_tilings, n_bins)

        self.n_actions = 3

    def step(self, action):
        """ Take a step in the environment; deal with the initial action and the final one (loss of first life). """

        if action == -1:
            action = 1
        elif action > 0:
            action += 1

        s, r, d, i = self.environment.step(action)

        s = self.state_representation(s)

        try:
            d = d or i['ale.lives'] < 5
        except KeyError:
            pass

        return s, r, d, i

    def reset(self):
        """ Reset the agent, the environment, take the first step (fire), and chose the next action. """

        self.agent.reset()
        self.environment.reset()

        state, _, _, _ = self.environment.step(1)
        self.state = self.state_representation(state)

        if self.agent is not None:
            self.action = self.sample_action(self.boltzmann(self.state))


class OverSimplifiedEnvironment(SimplifiedEnvironment):
    """An over simplified environment with only 3 actions and about 15 features."""

    def __init__(self, environment, agent, seed=None, verbose=False, max_steps=1000, slack=None, capacity=10000,
                 representation_method='vector', n_tilings=1, n_bins=10, mixed_threshold=15, max_tiling=8):
        """ Initializes the over simplified environment. """

        super(OverSimplifiedEnvironment, self).__init__(environment, agent, seed, verbose, max_steps, slack, capacity,
                                                        representation_method, n_tilings, n_bins)

        self.features = np.array([
            0, 6, 12, 18, 19, 24, 30, 31, 49, 57, 70, 71, 72, 74, 75, 77, 84, 86, 90, 91, 94, 95, 96, 99, 100, 101, 102,
            103, 104, 105, 106, 107, 109, 119, 121, 122
        ])

        self.min_range = np.array([
            15, 63, 63, 63, 252, 15, 0, 0, 225, 4, 0, 1, 55, 2, 0, 0, 0, 20, 0, 0, 0, 0, 0, 0, 0, 0, 0, 0, 0, 0, 0, 0,
            0, 0, 0, 150
        ])
        self.max_range = np.array([
            63, 255, 255, 255, 255, 255, 192, 192, 240, 5, 184, 6, 191, 8, 13, 3, 15, 25, 255, 3, 226, 135, 28, 230,
            128, 208, 128, 255, 128, 255, 128, 131, 2, 255, 150, 246
        ])

        self.mixed_threshold = mixed_threshold
        self.max_tiling = max_tiling

        self.tilings = self.get_tilings()

    def get_tilings(self):
        """
        Compute the number of tilings for each feature as an affine function evolving between 1 and self.max_tiling.

        Returns:
            tilings: list, number of tiling for each feature.
        """

        tilings = []

        for i in range(len(self.features)):
            d = self.max_range[i] - self.min_range[i]

            tilings.append(
                int(1 + d * self.max_tiling // (self.max_obs - self.min_obs))
            )

        return tilings

    def state_representation(self, state):
        """
        Compute the representation of a state; can be the full observation, a tiling, a 1 hot encoding, or a mixed
        version of the last two.

        Args:
            state: np.array, full observation of the state.

        Returns:
            np.array, representation of the state as a vector.
        """

        state = state[self.features]

        if self.representation_method == 'observation':
            return state

        elif self.representation_method == 'tiling':
            representation = []

            for i in range(len(self.features)):
                unraveled_tiling = tiling(value=state[i],
                                          min_value=self.min_range[i],
                                          max_value=self.max_range[i],
                                          n_tilings=self.tilings[i],
                                          n_bins=self.mixed_threshold)

                representation.extend(list(np.ravel(unraveled_tiling, order='F')))

            return np.asarray(representation)

        elif self.representation_method == 'one_hot_encoding':
            representation = []

            for i in range(len(self.features)):
                representation.extend(list(one_hot_encoding(value=state[i],
                                                            min_value=self.min_range[i],
                                                            max_value=self.max_range[i])))

            return np.asarray(representation)

        elif self.representation_method == 'mixed':
            representation = []

            for i in range(len(self.features)):

                if self.max_range[i] - self.min_range[i] >= self.mixed_threshold:

                    unraveled_tiling = tiling(value=state[i],
                                              min_value=self.min_range[i],
                                              max_value=self.max_range[i],
                                              n_tilings=self.tilings[i],
                                              n_bins=self.mixed_threshold)

                    representation.extend(list(np.ravel(unraveled_tiling, order='F')))

                else:
                    representation.extend(one_hot_encoding(value=state[i],
                                                           min_value=self.min_range[i],
                                                           max_value=self.max_range[i]))

            return np.asarray(representation)

        else:
            raise Exception("No such method (must be vector, tiling, one_hot_encoding or mixed, for the " +
                            "OverSimplified environment)")


import models.rnn as rnns
import models.mlp as mlps
import models.linear as linears
import control.agents as agents

# Debug
if __name__ == '__main__':
    env_name = 'Taxi-v2'

    environment = Environment(
        environment=gym.make(env_name),
        agent=None,
        verbose=True,
        max_steps=200,
        capacity=500,
        representation_method='one_hot_encoding',
        # representation_method='observation',
    )

    model_mlp = mlps.MLP(
        input_dimension=environment.get_input_dimension(),
        hidden_dimension=100,
        n_hidden_layers=1,
        n_actions=environment.n_actions,
        dropout=0.
    )

    model = model_mlp
    agent = agents.DQNAgent(
        model=model,
        optimiser=torch.optim.Adam(model.parameters(), lr=.001),
        gamma=.99,
        temperature=1,
        algorithm='sarsa',
        n_actions=environment.n_actions,
        terminal_state=environment.max_obs,
        use_double_learning=True
    )

    environment.agent = agent

    environment.run(
        epochs=3,
        segments=2,
        episodes=10,
        wall_time=2,
        num_evaluation=20,
        batch_size=1000,
        # save_directory='../saved/taxi/mlp',
        # log_directory='mlp_obersvations_taxi',
    )<|MERGE_RESOLUTION|>--- conflicted
+++ resolved
@@ -181,7 +181,7 @@
 
         s, r, d, i = self.environment.step(action)
 
-        if d and r == self.max_reward:
+        if self.max_reward is not None and d and r == self.max_reward:
             s = self.max_obs
 
         s = self.state_representation(s)
@@ -455,12 +455,9 @@
             save_directory: str, directory where to save the environment.
         """
 
-<<<<<<< HEAD
-=======
         total_returns_train, total_returns_eval = [], []
         temp_old = self.agent.temperature
 
->>>>>>> db89f03c
         if log_directory is not None:
             path = "../logs/" + log_directory + "/"
             os.mkdir(path)
@@ -473,24 +470,31 @@
         for i in range(epochs):
             print("Epoch {}/{}".format(i + 1, epochs))
 
-            returns = self.train(segments, episodes, batch_size).mean(axis=0)[0]
-
-            self.notify('>> Training return : {:.2f}'.format(returns))
-            self.print('>> Training return : {:.2f}'.format(returns))
+            mean_return_train = self.train(segments, episodes, batch_size).mean(axis=0)[0]
+
+            self.notify('>> Training return : {:.2f}'.format(mean_return_train))
+            self.print('>> Training return : {:.2f}'.format(mean_return_train))
 
             if log_directory is not None:
-                writer.add_scalar("train_return", returns, i)
+                writer.add_scalar("train_return", mean_return_train, i)
+
             self.agent.eval()
-            mean_return, steps = np.array([self.evaluation_episode() for _ in range(num_evaluation)]).mean(axis=0)
-
-            self.notify('>> Evaluation return : {:.2f}, steps : {:.2f}'.format(mean_return, steps))
-            self.print('>> Evaluation return : {:.2f}, steps : {:.2f}'.format(mean_return, steps))
+
+            mean_return_eval, steps = np.array([self.evaluation_episode() for _ in range(num_evaluation)]).mean(axis=0)
+
+            self.notify('>> Evaluation return : {:.2f}, steps : {:.2f}'.format(mean_return_eval, steps))
+            self.print('>> Evaluation return : {:.2f}, steps : {:.2f}'.format(mean_return_eval, steps))
+
+            total_returns_train.append(mean_return_train)
+            total_returns_eval.append(mean_return_eval)
 
             if log_directory is not None:
-                writer.add_scalar("eval_return", mean_return, i)
+                writer.add_scalar("eval_return", mean_return_eval, i)
 
             if save_directory is not None:
                 self.agent.save(save_directory)
+                np.save(save_directory + '/training.npy', total_returns_train)
+                np.save(save_directory + '/evaluation.npy', total_returns_eval)
 
             now = (time.time() - t0) / 3600
 
@@ -508,13 +512,10 @@
 
         self.notify('Training ended.')
 
-<<<<<<< HEAD
-=======
         self.agent.temperature = temp_old
 
         return total_returns_train, total_returns_eval
 
->>>>>>> db89f03c
     # TODO: debug
     def save(self, directory):
         """
