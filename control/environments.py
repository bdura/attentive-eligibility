--- conflicted
+++ resolved
@@ -180,7 +180,7 @@
 
         s, r, d, i = self.environment.step(action)
 
-        if self.max_reward is not None and d and r == self.max_reward:
+        if d and r == self.max_reward:
             s = self.max_obs
 
         s = self.state_representation(s)
@@ -454,8 +454,6 @@
             save_directory: str, directory where to save the environment.
         """
 
-        total_returns_train, total_returns_eval = [], []
-
         if log_directory is not None:
             path = "../logs/" + log_directory + "/"
             os.mkdir(path)
@@ -467,31 +465,24 @@
 
         for i in range(epochs):
 
-            mean_return_train = self.train(segments, episodes, batch_size).mean(axis=0)[0]
-
-            self.notify('>> Training return : {:.2f}'.format(mean_return_train))
-            self.print('>> Training return : {:.2f}'.format(mean_return_train))
+            returns = self.train(segments, episodes, batch_size).mean(axis=0)[0]
+
+            self.notify('>> Training return : {:.2f}'.format(returns))
+            self.print('>> Training return : {:.2f}'.format(returns))
 
             if log_directory is not None:
-                writer.add_scalar("train_return", mean_return_train, i)
-
+                writer.add_scalar("train_return", returns, i)
             self.agent.eval()
-
-            mean_return_eval, steps = np.array([self.evaluation_episode() for _ in range(num_evaluation)]).mean(axis=0)
-
-            self.notify('>> Evaluation return : {:.2f}, steps : {:.2f}'.format(mean_return_eval, steps))
-            self.print('>> Evaluation return : {:.2f}, steps : {:.2f}'.format(mean_return_eval, steps))
-
-            total_returns_train.append(mean_return_train)
-            total_returns_eval.append(mean_return_eval)
+            mean_return, steps = np.array([self.evaluation_episode() for _ in range(num_evaluation)]).mean(axis=0)
+
+            self.notify('>> Evaluation return : {:.2f}, steps : {:.2f}'.format(mean_return, steps))
+            self.print('>> Evaluation return : {:.2f}, steps : {:.2f}'.format(mean_return, steps))
 
             if log_directory is not None:
-                writer.add_scalar("eval_return", mean_return_eval, i)
+                writer.add_scalar("eval_return", mean_return, i)
 
             if save_directory is not None:
                 self.agent.save(save_directory)
-                np.save(save_directory + '/training.npy', total_returns_train)
-                np.save(save_directory + '/evaluation.npy', total_returns_eval)
 
             now = (time.time() - t0) / 3600
 
@@ -499,8 +490,6 @@
                 break
 
         self.notify('Training ended.')
-
-        return total_returns_train, total_returns_eval
 
     # TODO: debug
     def save(self, directory):
@@ -790,7 +779,6 @@
 
         else:
             raise Exception("No such method (must be vector, tiling, one_hot_encoding or mixed, for the " +
-<<<<<<< HEAD
                             "OverSimplified environment)")
 
 
@@ -844,7 +832,4 @@
         batch_size=1000,
         # save_directory='../saved/taxi/mlp',
         # log_directory='mlp_obersvations_taxi',
-    )
-=======
-                            "OverSimplified environment)")
->>>>>>> 8045e70e
+    )